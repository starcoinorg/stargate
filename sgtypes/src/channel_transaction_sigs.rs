--- conflicted
+++ resolved
@@ -1,16 +1,8 @@
 // Copyright (c) The Starcoin Core Contributors
 // SPDX-License-Identifier: Apache-2.0
-<<<<<<< HEAD
-
-use canonical_serialization::{CanonicalDeserialize, CanonicalDeserializer,
-                              CanonicalSerialize, CanonicalSerializer};
-use crypto::ed25519::{Ed25519PublicKey, Ed25519Signature};
-use crypto::HashValue;
-use failure::prelude::*;
-=======
 use libra_crypto::ed25519::{Ed25519PublicKey, Ed25519Signature};
 use libra_crypto::HashValue;
->>>>>>> 1d2afa7d
+use failure::prelude::*;
 use serde::{Deserialize, Serialize};
 use std::convert::TryFrom;
 
@@ -26,7 +18,6 @@
     },
 }
 
-<<<<<<< HEAD
 impl TryFrom<crate::proto::sgtypes::TxnSignature> for TxnSignature {
     type Error = Error;
 
@@ -65,56 +56,7 @@
     }
 }
 
-impl CanonicalSerialize for TxnSignature {
-    fn serialize(&self, serializer: &mut impl CanonicalSerializer) -> Result<()> {
-        match self {
-            TxnSignature::SenderSig {
-                channel_txn_signature,
-            } => {
-                serializer
-                    .encode_u32(1)?
-                    .encode_struct(channel_txn_signature)?;
-            }
-            TxnSignature::ReceiverSig {
-                channel_script_body_signature,
-            } => {
-                serializer
-                    .encode_u32(2)?
-                    .encode_struct(channel_script_body_signature)?;
-            }
-        }
-        Ok(())
-    }
-}
 
-impl CanonicalDeserialize for TxnSignature {
-    fn deserialize(deserializer: &mut impl CanonicalDeserializer) -> Result<Self>
-        where
-            Self: Sized,
-    {
-        let decoded_txn_type = deserializer.decode_u32()?;
-
-        if decoded_txn_type == 1 {
-            let signature = deserializer.decode_struct()?;
-            Ok(TxnSignature::SenderSig {
-                channel_txn_signature: signature,
-            })
-        } else if decoded_txn_type == 2 {
-            let signature = deserializer.decode_struct()?;
-            Ok(TxnSignature::ReceiverSig {
-                channel_script_body_signature: signature,
-            })
-        } else {
-            Err(format_err!(
-                "ParseError: Unable to decode ChannelTransactionType, found {}",
-                decoded_txn_type
-            ))
-        }
-    }
-}
-
-=======
->>>>>>> 1d2afa7d
 #[derive(Clone, Debug, Hash, Eq, PartialEq, Serialize, Deserialize)]
 pub struct ChannelTransactionSigs {
     /// The public key
@@ -140,37 +82,6 @@
             write_set_payload_hash,
             write_set_payload_signature,
         }
-    }
-<<<<<<< HEAD
-}
-
-impl CanonicalSerialize for ChannelTransactionSigs {
-    fn serialize(&self, serializer: &mut impl CanonicalSerializer) -> Result<()> {
-        serializer
-            .encode_struct(&self.public_key)?
-            .encode_struct(&self.signature)?
-            .encode_bytes(self.write_set_payload_hash.as_ref())?
-            .encode_struct(&self.write_set_payload_signature)?;
-        Ok(())
-    }
-}
-
-impl CanonicalDeserialize for ChannelTransactionSigs {
-    fn deserialize(deserializer: &mut impl CanonicalDeserializer) -> Result<Self>
-        where
-            Self: Sized,
-    {
-        let public_key = deserializer.decode_struct()?;
-        let signature = deserializer.decode_struct()?;
-        let write_set_payload_hash =
-            HashValue::from_slice(deserializer.decode_bytes()?.as_slice())?;
-        let write_set_payload_signature = deserializer.decode_struct()?;
-        Ok(Self {
-            public_key,
-            signature,
-            write_set_payload_hash,
-            write_set_payload_signature,
-        })
     }
 }
 
@@ -202,6 +113,4 @@
             write_set_payload_signature: txn_sign.write_set_payload_signature.to_bytes().to_vec(),
         }
     }
-=======
->>>>>>> 1d2afa7d
 }