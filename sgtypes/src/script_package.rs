--- conflicted
+++ resolved
@@ -1,14 +1,6 @@
 // Copyright (c) The Starcoin Core Contributors
 // SPDX-License-Identifier: Apache-2.0
 
-<<<<<<< HEAD
-use canonical_serialization::{
-    CanonicalDeserialize, CanonicalDeserializer, CanonicalSerialize, CanonicalSerializer,
-};
-use crypto::hash::{CryptoHash, CryptoHasher, TestOnlyHasher};
-use crypto::HashValue;
-=======
->>>>>>> 1d2afa7d
 use failure::prelude::*;
 use libra_crypto::hash::{CryptoHash, CryptoHasher, TestOnlyHasher};
 use libra_crypto::HashValue;
@@ -56,33 +48,6 @@
     }
 }
 
-<<<<<<< HEAD
-impl CanonicalSerialize for ScriptCode {
-    fn serialize(&self, serializer: &mut impl CanonicalSerializer) -> Result<()> {
-        serializer
-            .encode_string(self.name.as_str())?
-            .encode_string(self.source_code.as_str())?
-            .encode_bytes(self.byte_code.as_slice())?;
-        Ok(())
-    }
-}
-
-impl CanonicalDeserialize for ScriptCode {
-    fn deserialize(deserializer: &mut impl CanonicalDeserializer) -> Result<Self>
-        where
-            Self: Sized,
-    {
-        let name = deserializer.decode_string()?;
-        let source_code = deserializer.decode_string()?;
-        let byte_code = deserializer.decode_bytes()?;
-        Ok(Self {
-            name,
-            source_code,
-            byte_code,
-        })
-    }
-}
-
 impl TryFrom<crate::proto::sgtypes::ScriptCode> for ScriptCode {
     type Error = Error;
 
@@ -105,8 +70,6 @@
     }
 }
 
-=======
->>>>>>> 1d2afa7d
 #[derive(Clone, Debug, Hash, Eq, PartialEq, Serialize, Deserialize)]
 pub struct ChannelScriptPackage {
     package_name: String,
@@ -168,30 +131,6 @@
     }
 }
 
-<<<<<<< HEAD
-impl CanonicalSerialize for ChannelScriptPackage {
-    fn serialize(&self, serializer: &mut impl CanonicalSerializer) -> Result<()> {
-        serializer
-            .encode_string(self.package_name.as_str())?
-            .encode_vec(&self.scripts)?;
-        Ok(())
-    }
-}
-
-impl CanonicalDeserialize for ChannelScriptPackage {
-    fn deserialize(deserializer: &mut impl CanonicalDeserializer) -> Result<Self>
-        where
-            Self: Sized,
-    {
-        let package_name = deserializer.decode_string()?;
-        let scripts = deserializer.decode_vec()?;
-        Ok(Self {
-            package_name,
-            scripts,
-        })
-    }
-}
-
 impl TryFrom<crate::proto::sgtypes::ChannelScriptPackage> for ChannelScriptPackage {
     type Error = Error;
     fn try_from(proto_package: crate::proto::sgtypes::ChannelScriptPackage) -> Result<Self> {
@@ -203,24 +142,14 @@
                 .map(ScriptCode::try_from)
                 .collect::<Result<Vec<_>>>()?,
         })
-=======
-impl TryFrom<crate::proto::sgtypes::ChannelScriptPackage> for ChannelScriptPackage {
-    type Error = Error;
-    fn try_from(value: crate::proto::sgtypes::ChannelScriptPackage) -> Result<Self> {
-        lcs::from_bytes(value.payload.as_slice()).map_err(Into::into)
->>>>>>> 1d2afa7d
     }
 }
 
 impl From<ChannelScriptPackage> for crate::proto::sgtypes::ChannelScriptPackage {
     fn from(package: ChannelScriptPackage) -> Self {
         Self {
-<<<<<<< HEAD
             package_name: package.package_name,
             scripts: package.scripts.into_iter().map(Into::into).collect(),
-=======
-            payload: lcs::to_bytes(&value).expect("serialize must success."),
->>>>>>> 1d2afa7d
         }
     }
 }