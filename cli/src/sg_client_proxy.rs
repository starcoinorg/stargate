// Copyright (c) The Starcoin Core Contributors
// SPDX-License-Identifier: Apache-2.0
use crate::commands::*;
use anyhow::{ensure, format_err, Error, Result};
use grpcio::EnvBuilder;
use libra_crypto::HashValue;
use libra_types::transaction::Transaction;
use libra_types::{
    account_address::{AccountAddress, ADDRESS_LENGTH},
    explorer::{
        BlockId, BlockRequestItem, BlockResponseItem, GetBlockSummaryListRequest,
        GetBlockSummaryListResponse, GetTransactionListRequest, GetTransactionListResponse,
        TxnRequestItem, TxnResponseItem, Version as TxnVersion,
    },
    proof::SparseMerkleProof,
    transaction::{parse_as_transaction_argument, Version},
};
use libra_wallet::key_factory::ChildNumber;
use libra_wallet::wallet_library::WalletLibrary;
use network::proto::consensus::Block;
use node_client::NodeClient;
use node_proto::{
    AddInvoiceRequest, AddInvoiceResponse, ChannelBalanceRequest, ChannelBalanceResponse,
    ChannelTransactionProposalRequest, DeployModuleRequest, DeployModuleResponse, DepositRequest,
    DepositResponse, EmptyResponse, ExecuteScriptRequest, GetChannelTransactionProposalResponse,
    InstallChannelScriptPackageRequest, OpenChannelRequest, OpenChannelResponse, PayRequest,
    PayResponse, PaymentRequest, WithdrawRequest, WithdrawResponse,
};
use sgchain::star_chain_client::ChainExplorer;
use sgchain::{
    client_state_view::ClientStateView,
    star_chain_client::{faucet_sync, ChainClient, StarChainClient},
};
use sgcompiler::{Compiler, StateViewModuleLoader};
use std::str::FromStr;
use std::{convert::TryFrom, fs, path::Path, sync::Arc};

/// Enum used for error formatting.
#[derive(Debug)]
enum InputType {
    Usize,
}

pub struct SGClientProxy {
    node_client: NodeClient,
    wallet: WalletLibrary,
    chain_client: StarChainClient,
}

impl SGClientProxy {
    /// Construct a new TestClient.
    pub fn new(
        host: &str,
        port: u16,
        chain_host: &str,
        chain_port: u16,
        _faucet_account_file: &str,
    ) -> Result<Self> {
        let env_builder_arc = Arc::new(EnvBuilder::new().build());
        let node_client = NodeClient::new(env_builder_arc, host, port);
        let chain_client = StarChainClient::new(chain_host, chain_port as u32);
        Ok(SGClientProxy {
            node_client,
            wallet: WalletLibrary::new(),
            chain_client,
        })
    }

    pub fn create_account(&mut self) -> Result<(AccountAddress, ChildNumber)> {
        Ok(self.wallet.new_address()?)
    }

    pub fn faucet(&mut self, amount: u64, account_str: &str) -> Result<()> {
        let address = self.get_account_address_from_parameter(account_str)?;
        faucet_sync(self.chain_client.clone(), address, amount)
    }

    pub fn open_channel(
        &mut self,
        space_delim_strings: &[&str],
        _is_blocking: bool,
    ) -> Result<OpenChannelResponse> {
        ensure!(
            space_delim_strings.len() == 4,
            "Invalid number of arguments for open channel"
        );
        let response = self.node_client.open_channel(OpenChannelRequest {
            remote_addr: AccountAddress::from_hex_literal(space_delim_strings[1])?,
            local_amount: space_delim_strings[2].parse::<u64>()?,
            remote_amount: space_delim_strings[3].parse::<u64>()?,
        })?;
        Ok(response)
    }

    pub fn withdraw(
        &mut self,
        space_delim_strings: &[&str],
        _is_blocking: bool,
    ) -> Result<WithdrawResponse> {
        ensure!(
            space_delim_strings.len() == 4,
            "Invalid number of arguments for withdraw"
        );
        let response = self.node_client.withdraw(WithdrawRequest {
            remote_addr: AccountAddress::from_hex_literal(space_delim_strings[1])?,
            local_amount: space_delim_strings[2].parse::<u64>()?,
        })?;
        Ok(response)
    }

    pub fn deposit(
        &mut self,
        space_delim_strings: &[&str],
        _is_blocking: bool,
    ) -> Result<DepositResponse> {
        ensure!(
            space_delim_strings.len() == 4,
            "Invalid number of arguments for deposit"
        );
        let response = self.node_client.deposit(DepositRequest {
            remote_addr: AccountAddress::from_hex_literal(space_delim_strings[1])?,
            local_amount: space_delim_strings[2].parse::<u64>()?,
        })?;
        Ok(response)
    }

    pub fn off_chain_pay(
        &mut self,
        space_delim_strings: &[&str],
        _is_blocking: bool,
    ) -> Result<PayResponse> {
        ensure!(
            space_delim_strings.len() == 3,
            "Invalid number of arguments for offchain pay"
        );
        let response = self.node_client.pay(PayRequest {
            remote_addr: AccountAddress::from_hex_literal(space_delim_strings[1])?,
            amount: space_delim_strings[2].parse::<u64>()?,
        })?;
        Ok(response)
    }

    pub fn channel_balance(
        &mut self,
        space_delim_strings: &[&str],
        _is_blocking: bool,
    ) -> Result<ChannelBalanceResponse> {
        ensure!(
            space_delim_strings.len() == 2,
            "Invalid number of arguments for channel balance"
        );
        let response = self.node_client.channel_balance(ChannelBalanceRequest {
            remote_addr: AccountAddress::from_hex_literal(space_delim_strings[1])?,
        })?;
        Ok(response)
    }

    pub fn account_state(
        &mut self,
        account_str: &str,
    ) -> Result<(Version, Option<Vec<u8>>, SparseMerkleProof)> {
        let address = self.get_account_address_from_parameter(account_str)?;
        Ok(self
            .chain_client
            .get_account_state_with_proof(&address, None)?)
    }

    pub fn deploy_module(&mut self, space_delim_strings: &[&str]) -> Result<DeployModuleResponse> {
        let address = self.get_account_address_from_parameter(space_delim_strings[1])?;
        let dir_path = space_delim_strings[2];

        let path = Path::new(dir_path);
        let module_source = std::fs::read_to_string(path).unwrap();

        let client_state_view = ClientStateView::new(None, &self.chain_client);
        let module_loader = StateViewModuleLoader::new(&client_state_view);
        let compiler = Compiler::new_with_module_loader(address, &module_loader);
        let module_byte_code = compiler.compile_module(module_source.as_str())?;

        let response = self
            .node_client
            .deploy_module(DeployModuleRequest::new(module_byte_code))?;

        Ok(response)
    }

    pub fn install_script(&mut self, space_delim_strings: &[&str]) -> Result<()> {
        let address = self.get_account_address_from_parameter(space_delim_strings[1])?;
        let path = Path::new(space_delim_strings[2]);
        let csp_ext = "csp";
        let package;

        if path.is_file() && path.extension().unwrap() == csp_ext {
            package = serde_json::from_slice(&fs::read(path)?)?;
        } else {
            let output_path = path.with_extension(csp_ext);
            let client_state_view = ClientStateView::new(None, &self.chain_client);
            let module_loader = StateViewModuleLoader::new(&client_state_view);
            let compiler = Compiler::new_with_module_loader(address, &module_loader);

            package = compiler.compile_package_with_output(path, &output_path)?;
        }

        self.node_client
            .install_channel_script_package(InstallChannelScriptPackageRequest::new(package))?;
        Ok(())
    }

    pub fn execute_installed_script(&mut self, space_delim_strings: &[&str]) -> Result<()> {
        let remote_addr = AccountAddress::from_hex_literal(space_delim_strings[1])?;
        let package_name = space_delim_strings[2];
        let script_name = space_delim_strings[3];

        let arguments: Vec<_> = space_delim_strings[4..]
            .iter()
            .filter_map(|arg| {
                let arg = parse_as_transaction_argument(arg).ok().unwrap();
                let data = lcs::to_bytes(&arg).expect("Failed to serialize.");
                Some(data)
            })
            .collect();

        let execute_request = ExecuteScriptRequest::new(
            remote_addr,
            package_name.to_string(),
            script_name.to_string(),
            arguments,
        );
        let _response = self.node_client.execute_script(execute_request)?;
        Ok(())
    }

    pub fn get_channel_transaction_proposal(
        &mut self,
        space_delim_strings: &[&str],
    ) -> Result<GetChannelTransactionProposalResponse> {
        let remote_addr = AccountAddress::from_hex_literal(space_delim_strings[1])?;
        self.node_client
            .get_channel_transaction_proposal(ChannelBalanceRequest::new(remote_addr))
    }

    pub fn channel_transaction_proposal(
        &mut self,
        space_delim_strings: &[&str],
    ) -> Result<EmptyResponse> {
        let remote_addr = AccountAddress::from_hex_literal(space_delim_strings[1])?;
        let transaction_hash = from_hex_literal(space_delim_strings[2])?;
        let approve = bool::from_str(space_delim_strings[3])?;

        self.node_client
            .channel_transaction_proposal(ChannelTransactionProposalRequest::new(
                remote_addr,
                transaction_hash,
                approve,
            ))
    }

    pub fn add_invoice(&mut self, space_delim_strings: &[&str]) -> Result<AddInvoiceResponse> {
        ensure!(
            space_delim_strings.len() == 2,
            "Invalid number of arguments for add invoice"
        );
        let response = self.node_client.add_invoice(AddInvoiceRequest {
            amount: space_delim_strings[1].parse::<u64>()?,
        })?;
        Ok(response)
    }

    pub fn send_payment(&mut self, space_delim_strings: &[&str]) -> Result<EmptyResponse> {
        ensure!(
            space_delim_strings.len() == 2,
            "Invalid number of arguments for send payment"
        );
        let response = self.node_client.send_payment(PaymentRequest {
            encoded_invoice: space_delim_strings[1].to_string(),
        })?;
        Ok(response)
    }

    pub fn get_account_address_from_parameter(&self, para: &str) -> Result<AccountAddress> {
        match is_address(para) {
            true => SGClientProxy::address_from_strings(para),
            false => {
                let account_ref_id = para.parse::<usize>().map_err(|error| {
                    format_parse_data_error(
                        "account_reference_id/account_address",
                        InputType::Usize,
                        para,
                        error,
                    )
                })?;
                //                let account_data = self.accounts.get(account_ref_id).ok_or_else(|| {
                //                    format_err!(
                //                        "Unable to find account by account reference id: {}, to see all existing \
                //                         accounts, run: 'account list'",
                //                        account_ref_id
                //                    )
                //                })?;
                Ok(self
                    .wallet
                    .get_addresses()?
                    .get(account_ref_id)
                    .unwrap()
                    .clone())
            }
        }
    }

    fn address_from_strings(data: &str) -> Result<AccountAddress> {
        let account_vec: Vec<u8> = hex::decode(data.parse::<String>()?)?;
        ensure!(
            account_vec.len() == ADDRESS_LENGTH,
            "The address {:?} is of invalid length. Addresses must be 32-bytes long"
        );
        let account = AccountAddress::try_from(&account_vec[..]).map_err(|error| {
            format_err!(
                "The address {:?} is invalid, error: {:?}",
                &account_vec,
                error,
            )
        })?;
        Ok(account)
    }

    /// Write mnemonic recover to the file specified.
    pub fn write_recovery(&self, space_delim_strings: &[&str]) -> Result<()> {
        ensure!(
            space_delim_strings.len() == 2,
            "Invalid number of arguments for writing recovery"
        );

        self.wallet
            .write_recovery(&Path::new(space_delim_strings[1]))?;
        Ok(())
    }

    /// Recover wallet accounts from file and return vec<(account_address, index)>.
    pub fn recover_wallet_accounts(
        &mut self,
        space_delim_strings: &[&str],
    ) -> Result<Vec<AccountAddress>> {
        ensure!(
            space_delim_strings.len() == 2,
            "Invalid number of arguments for recovering wallets"
        );

        let wallet = WalletLibrary::recover(&Path::new(space_delim_strings[1]))?;
        let address_list = wallet.get_addresses()?;
        self.wallet = wallet;
        Ok(address_list)
    }

    /// latest height
    pub fn latest_height(&self) -> Result<u64> {
        let req = BlockRequestItem::LatestBlockHeightRequestItem;
        let resp = self.chain_client.block_explorer(req.into())?;
        let response = BlockResponseItem::try_from(resp)?;
        match response {
            BlockResponseItem::LatestBlockHeightResponseItem { height } => return Ok(height),
<<<<<<< HEAD
            _ => return Err(format_err!("err BlockResponseItem type.")),
        }
    }

    /// latest height
    pub fn block_difficulty(&self, _params: &[&str]) -> Result<u64> {
        let req = BlockRequestItem::DifficultHashRateRequestItem;
        let resp = self.chain_client.block_explorer(req.into())?;
        let response = BlockResponseItem::try_from(resp)?;
        match response {
            BlockResponseItem::DifficultHashRateResponseItem(d) => return Ok(d.difficulty),
            _ => return Err(format_err!("err BlockResponseItem type.")),
        }
    }

    pub fn block_detail(&self, params: &[&str]) -> Result<GetBlockSummaryListResponse> {
        ensure!(
            params.len() == 1,
            "Invalid number of arguments for querying block info."
        );
        let hash = from_hex_literal(params[0])?;
        let block_id = BlockId { id: hash };
        let req = BlockRequestItem::BlockIdItem { block_id };
        let resp = self.chain_client.block_explorer(req.into())?;
        let response = BlockResponseItem::try_from(resp)?;
        match response {
            BlockResponseItem::GetBlockSummaryListResponseItem { resp } => return Ok(resp),
            _ => return Err(format_err!("err BlockResponseItem type.")),
        }
=======
            _ => return Err(format_err!("err BlockRequestItem type.")),
        }
    }

    pub fn block_detail(&self, _params: &[&str]) -> Result<Block> {
        //        ensure!(
        //            params.len() == 1,
        //            "Invalid number of arguments for querying block info."
        //        );
        //        let hash = from_hex_literal(params[0])?;
        //        let block_id = BlockId{id:hash};
        //        let req = BlockRequestItem::BlockIdItem {block_id};
        //        let resp = self.chain_client.txn_explorer(req.into())?;
        //
        //        match response {
        //            BlockResponseItem::GetBlockSummaryListResponseItem{resp} => {
        //                return Ok(resp)
        //            },
        //            _ => {return Err(format_err!("err BlockRequestItem type."))},
        //        }
        unimplemented!()
>>>>>>> 9e26b416
    }

    ///
    pub fn get_block_summary_list_request(
        &self,
        block_id: Option<&str>,
    ) -> Result<GetBlockSummaryListResponse> {
        let id = match block_id {
            Some(s) => {
                let hash = from_hex_literal(s)?;
                Some(BlockId { id: hash })
            }
            None => None,
        };

        let req = BlockRequestItem::GetBlockSummaryListRequestItem {
            request: GetBlockSummaryListRequest { block_id: id },
        };
        let resp = self.chain_client.block_explorer(req.into())?;
        let response = BlockResponseItem::try_from(resp)?;

        match response {
            BlockResponseItem::GetBlockSummaryListResponseItem { resp } => return Ok(resp),
<<<<<<< HEAD
            _ => return Err(format_err!("err BlockResponseItem type.")),
=======
            _ => return Err(format_err!("err BlockRequestItem type.")),
>>>>>>> 9e26b416
        }
    }

    /// latest version
    pub fn latest_version(&self) -> Result<u64> {
        let req = TxnRequestItem::LatestVersionRequestItem;
        let resp = self.chain_client.txn_explorer(req.into())?;
        let response = TxnResponseItem::try_from(resp)?;
        match response {
            TxnResponseItem::LatestVersionResponseItem(r) => match r.version {
                Some(ver) => return Ok(ver.ver),
                _ => return Err(format_err!("version is none.")),
            },
            _ => return Err(format_err!("err TxnResponseItem type.")),
        }
    }

    pub fn txn_list(&self, params: &[&str]) -> Result<GetTransactionListResponse> {
        let version = if params.len() > 0 {
            Some(TxnVersion {
                ver: params[0].parse::<u64>()?,
            })
        } else {
            None
        };

        let req = TxnRequestItem::GetTransactionListRequestItem {
            request: GetTransactionListRequest { version },
        };
        let resp = self.chain_client.txn_explorer(req.into())?;
        let response = TxnResponseItem::try_from(resp)?;

        match response {
            TxnResponseItem::GetTransactionListResponseItem(resp) => return Ok(resp),
            _ => return Err(format_err!("err GetTransactionListResponse type.")),
        }
    }

    pub fn txn_by_version(&self, params: &[&str]) -> Result<Transaction> {
        ensure!(
            params.len() == 1,
            "Invalid number of arguments for querying transaction."
        );
        let version = params[0].parse::<u64>()?;
        let req = TxnRequestItem::GetTransactionByVersionRequestItem { version };
        let resp = self.chain_client.txn_explorer(req.into())?;
        let response = TxnResponseItem::try_from(resp)?;

        match response {
            TxnResponseItem::GetTransactionByVersionResponseItem(resp) => match resp.txn {
                Some(t) => return Ok(t),
                _ => return Err(format_err!("txn is none.")),
            },
            _ => return Err(format_err!("err TxnResponseItem type.")),
        }
    }
}

fn _parse_bool(para: &str) -> Result<bool> {
    Ok(para.to_lowercase().parse::<bool>()?)
}

fn format_parse_data_error<T: std::fmt::Debug>(
    field: &str,
    input_type: InputType,
    value: &str,
    error: T,
) -> Error {
    format_err!(
        "Unable to parse input for {} - \
         please enter an {:?}.  Input was: {}, error: {:?}",
        field,
        input_type,
        value,
        error
    )
}

fn from_hex_literal(literal: &str) -> Result<HashValue> {
    let mut hex_string = String::from(&literal[2..]);
    if hex_string.len() % 2 != 0 {
        hex_string.insert(0, '0');
    }

    let mut result = hex::decode(hex_string.as_str())?;
    let len = result.len();
    if len < 32 {
        result.reverse();
        for _ in len..32 {
            result.push(0);
        }
        result.reverse();
    }

    assert!(result.len() >= 32);
    HashValue::from_slice(&result)
}<|MERGE_RESOLUTION|>--- conflicted
+++ resolved
@@ -357,7 +357,6 @@
         let response = BlockResponseItem::try_from(resp)?;
         match response {
             BlockResponseItem::LatestBlockHeightResponseItem { height } => return Ok(height),
-<<<<<<< HEAD
             _ => return Err(format_err!("err BlockResponseItem type.")),
         }
     }
@@ -387,29 +386,6 @@
             BlockResponseItem::GetBlockSummaryListResponseItem { resp } => return Ok(resp),
             _ => return Err(format_err!("err BlockResponseItem type.")),
         }
-=======
-            _ => return Err(format_err!("err BlockRequestItem type.")),
-        }
-    }
-
-    pub fn block_detail(&self, _params: &[&str]) -> Result<Block> {
-        //        ensure!(
-        //            params.len() == 1,
-        //            "Invalid number of arguments for querying block info."
-        //        );
-        //        let hash = from_hex_literal(params[0])?;
-        //        let block_id = BlockId{id:hash};
-        //        let req = BlockRequestItem::BlockIdItem {block_id};
-        //        let resp = self.chain_client.txn_explorer(req.into())?;
-        //
-        //        match response {
-        //            BlockResponseItem::GetBlockSummaryListResponseItem{resp} => {
-        //                return Ok(resp)
-        //            },
-        //            _ => {return Err(format_err!("err BlockRequestItem type."))},
-        //        }
-        unimplemented!()
->>>>>>> 9e26b416
     }
 
     ///
@@ -433,11 +409,7 @@
 
         match response {
             BlockResponseItem::GetBlockSummaryListResponseItem { resp } => return Ok(resp),
-<<<<<<< HEAD
             _ => return Err(format_err!("err BlockResponseItem type.")),
-=======
-            _ => return Err(format_err!("err BlockRequestItem type.")),
->>>>>>> 9e26b416
         }
     }
 
