--- conflicted
+++ resolved
@@ -51,11 +51,8 @@
 async-std = { version = "1.0.1", features = ["unstable"]}
 channel = { path = "../libra/common/channel", version = "0.1.0" }
 futures-timer = "1.0.2"
-<<<<<<< HEAD
 rusty-fork = "0.2.1"
 block-storage-client = { path = "../libra/consensus/block-storage-client" }
-=======
->>>>>>> 8ef03762
 
 [dev-dependencies]
 rusty-fork = "0.2.1"