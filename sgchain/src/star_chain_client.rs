--- conflicted
+++ resolved
@@ -160,10 +160,6 @@
             fetch_events: false,
         };
         let mut resp = parse_response(self.do_request(&build_request(req, None)));
-<<<<<<< HEAD
-        let (signed_txn_with_proof, _) = resp.into_get_account_txn_by_seq_num_response()?;
-        Ok(signed_txn_with_proof)
-=======
         let mut response = resp.take_get_account_transaction_by_sequence_number_response();
         if response.has_signed_transaction_with_proof() {
             let proof = response.take_signed_transaction_with_proof();
@@ -177,7 +173,8 @@
         } else {
             Ok(None)
         }
->>>>>>> 80d5b1b6
+        let (signed_txn_with_proof, _) = resp.into_get_account_txn_by_seq_num_response()?;
+        Ok(signed_txn_with_proof)
     }
 
     fn do_request(&self, req: &UpdateToLatestLedgerRequest) -> UpdateToLatestLedgerResponse {
