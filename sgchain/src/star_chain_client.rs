--- conflicted
+++ resolved
@@ -347,9 +347,6 @@
     ()
 }
 
-<<<<<<< HEAD
-pub fn submit_txn_async<C>(client: C, executor: Handle, txn: SignedTransaction)
-=======
 pub async fn faucet_async_2<C>(client: C, receiver: AccountAddress, amount: u64) -> Result<()>
 where
     C: 'static + ChainClient,
@@ -357,8 +354,7 @@
     client.faucet(receiver, amount).await
 }
 
-pub fn submit_txn_async<C>(client: C, executor: TaskExecutor, txn: SignedTransaction)
->>>>>>> 9c8e6d8e
+pub fn submit_txn_async<C>(client: C, executor: Handle, txn: SignedTransaction)
 where
     C: 'static + ChainClient,
 {
@@ -436,10 +432,10 @@
                 .unwrap()
                 .listen_address(addr);
             let (peer, peer_info) = conf.validator_network.as_ref().unwrap().get_peer_info();
-            conf
-                .validator_network
+            conf.validator_network
                 .as_mut()
-                .unwrap().add_seed(peer, addr);
+                .unwrap()
+                .add_seed(peer, addr);
         }
         _ => {}
     }
