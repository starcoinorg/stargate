// Copyright (c) The Starcoin Core Contributors
// SPDX-License-Identifier: Apache-2.0

#[macro_use]
extern crate serde_json;

use futures01::{Future, Stream};
use hyper::{
    service::{NewService, Service},
    Body, Error, Request, Response, Server, StatusCode,
};
use libra_logger::prelude::*;
use libra_types::{account_address::AccountAddress, transaction::parse_as_transaction_argument};
use node_internal::node::Node as Node_Internal;
use serde_json::Value;
use sg_config::config::RestConfig;
use sgchain::star_chain_client::ChainClient;

use sgtypes::signed_channel_transaction::SignedChannelTransaction;
use std::{sync::Arc, thread};

trait CompoundTrait: ChainClient + Clone + Send + Sync + 'static {}

pub fn setup_node_rest<C>(
    config: RestConfig,
    node: Arc<Node_Internal<C>>,
) -> Result<(), Box<dyn std::error::Error>>
where
    C: ChainClient + Clone + 'static,
{
    thread::spawn(move || {
        let web_server = WebServer { node };
        web_server.start(config.address.clone(), config.port);
    });
    Ok(())
}

struct ResponseResult {
    state: bool,
    channel_sequence_number: u64,
    reason: String,
    txn: Option<SignedChannelTransaction>,
}
trait ResponseFormat {
    fn format(state: bool, channel_sequence_number: u64, reason: String) -> ResponseResult;
}

impl ResponseFormat for ResponseResult {
    fn format(state: bool, channel_sequence_number: u64, reason: String) -> ResponseResult {
        ResponseResult {
            state,
            channel_sequence_number,
            reason,
            txn: None,
        }
    }
}

struct WebServer<C: ChainClient + Clone + 'static> {
    node: Arc<Node_Internal<C>>,
}

impl<C: ChainClient + Clone + 'static> NewService for WebServer<C> {
    type ReqBody = Body;
    type ResBody = Body;
    type Error = Error;
    type Service = WebServer<C>;
    type Future = Box<dyn Future<Item = Self::Service, Error = Self::InitError> + Send>;
    type InitError = Error;

    fn new_service(&self) -> Self::Future {
        Box::new(futures01::future::ok(Self {
            node: self.node.clone(),
        }))
    }
}

impl<C: ChainClient + Clone + 'static> Service for WebServer<C> {
    type ReqBody = Body;
    type ResBody = Body;
    type Error = Error;
    type Future = Box<dyn Future<Item = Response<Body>, Error = Error> + Send>;

    fn call(&mut self, req: Request<Self::ReqBody>) -> Self::Future {
        let mut response = Response::new(Body::empty());
        let node_internal = self.node.clone();
        response.headers_mut().append(
            "Access-Control-Allow-Origin",
            "*".to_string().parse().unwrap(),
        );
        match req.uri().path() {
            "/exec" => {
                let resp = req.into_body().concat2().map(move |chunk| {
                    let body = chunk.iter().cloned().collect::<Vec<u8>>();
                    let json_args: Value = serde_json::from_slice(body.as_slice()).unwrap();
                    info!("exec interface args is {:?}", json_args);
                    let mut result: ResponseResult =
                        ResponseResult::format(false, 0, "fail".to_string());
                    let address = json_args.get("address").unwrap().as_str().unwrap();
                    let package_name = json_args.get("package_name").unwrap().as_str().unwrap();
                    let script_name = json_args.get("script_name").unwrap().as_str().unwrap();
                    let args = json_args.get("args").unwrap().as_str().unwrap();
                    let mut args_error = true;
                    if address.is_empty() {
                        result.reason = "address is null".to_string();
                    } else {
                        args_error = false;
                    }
                    if package_name.is_empty() {
                        result.reason = "package name is null".to_string();
                    } else {
                        args_error = false;
                    }
                    if script_name.is_empty() {
                        result.reason = "scripts is null".to_string();
                    } else {
                        args_error = false;
                    }
                    if !args_error {
                        let mut arguments: Vec<_> = Vec::new();
                        if !args.is_empty() {
                            let arg_vec: Vec<_> = args.split(',').collect();
                            arguments = arg_vec
                                .iter()
                                .filter_map(|arg| parse_as_transaction_argument(arg).ok())
                                .collect();
                        }

                        match node_internal.execute_script_with_argument(
                            AccountAddress::from_hex_literal(&address).unwrap_or_default(),
                            package_name.to_owned(),
                            script_name.to_owned(),
                            arguments,
                        ) {
                            Ok(msg_future) => {
                                result.state = true;
                                result.reason = "OK".to_string();
                                result.channel_sequence_number = msg_future.wait().unwrap();
                            }
                            Err(e) => {
                                result.reason = format!("Failed to execute request: {}", e);
                            }
                        };
                    }
                    //json format
<<<<<<< HEAD
                    let rqid = hex::encode(result.req_id.to_vec());
=======
                    //                    let rqid = hex::encode(result.req_id.to_vec());
>>>>>>> 1d2afa7d

                    *response.body_mut() = Body::from(
                        json!({
                            "status": result.state,
<<<<<<< HEAD
                            "req_id": rqid,
=======
                            "channel_sequence_number": result.channel_sequence_number,
>>>>>>> 1d2afa7d
                            "reason": result.reason
                        })
                        .to_string(),
                    );
                    info!("response :{:?}", response.body_mut());
                    response
                });
                return Box::new(resp);
            }
            "/query" => {
                let resp = req.into_body().concat2().map(move |chunk| {
                    let body = chunk.iter().cloned().collect::<Vec<u8>>();
                    let json_args: Value = serde_json::from_slice(body.as_slice()).unwrap();
                    info!("query interface args is {:?}", json_args);
                    let mut result: ResponseResult =
<<<<<<< HEAD
                        ResponseResult::format(false, HashValue::zero(), "fail".to_string());
                    let transation_id = json_args.get("transation_id").unwrap().as_str().unwrap();
                    let count_str = json_args.get("count").unwrap().as_str().unwrap();
                    if transation_id.is_empty() {
                        result.reason = "transation id is null".to_string();
                    } else {
                        //                        let count_str: String = form.remove("count").unwrap_or("0".to_string());
                        let count = u32::from_str(&count_str).unwrap_or_default();

                        let tid_byte_array: Vec<u8> = hex::decode(transation_id).unwrap();
                        match node_internal
                            .find_offchain_txn(HashValue::from_slice(&tid_byte_array).ok(), count)
                        {
                            Ok(msg_result) => {
                                result.state = true;
                                result.reason = "OK".to_string();
                                let transation_vec: Vec<(
                                    HashValue,
                                    ChannelTransactionRequest,
                                    u8,
                                )> = msg_result;
                                let mut trans: Vec<ChannelTransactionRequest> = Vec::new();
                                for (_, request, _) in &transation_vec {
                                    trans.push(request.clone());
                                }
                                result.transation_requests = Some(trans);
                            }
                            Err(e) => {
                                result.reason = format!("Failed to execute request: {}", e);
                            }
                        };
                    }
=======
                        ResponseResult::format(false, 0, "fail".to_string());
                    let participant_address = json_args.get("address").unwrap().as_str().unwrap();
                    let participant_address =
                        AccountAddress::from_hex_literal(&participant_address).unwrap_or_default();
                    let channel_sequence_number = json_args
                        .get("channel_sequence_number")
                        .unwrap()
                        .as_u64()
                        .unwrap();

                    match node_internal.get_txn_by_channel_sequence_number(
                        participant_address,
                        channel_sequence_number,
                    ) {
                        Ok(txn) => {
                            result.state = true;
                            result.reason = "OK".to_string();
                            result.txn = Some(txn);
                        }
                        Err(e) => {
                            result.reason = format!("Failed to execute request: {}", e);
                        }
                    };

>>>>>>> 1d2afa7d
                    *response.body_mut() = Body::from(
                        json!({
                            "status": result.state,
                            "txn": result.txn.clone(),
                        })
                        .to_string(),
                    );
                    info!("response :{:?}", response.body_mut());
                    response
                });
                return Box::new(resp);
            }
            _ => {
                *response.status_mut() = StatusCode::NOT_FOUND;
            }
        }
        Box::new(futures01::future::ok(response))
    }
}

impl<C: ChainClient + Clone + 'static> WebServer<C> {
    fn start(self, address: String, port: u16) {
        let addr = format!("{}:{}", address, port).parse().unwrap();
        let server = Server::bind(&addr)
            .serve(self)
            .map_err(|e| eprintln!("error: {}", e));
        info!("Serving HTTP at {}", addr);
        hyper::rt::run(server);
    }
}<|MERGE_RESOLUTION|>--- conflicted
+++ resolved
@@ -143,20 +143,12 @@
                         };
                     }
                     //json format
-<<<<<<< HEAD
-                    let rqid = hex::encode(result.req_id.to_vec());
-=======
                     //                    let rqid = hex::encode(result.req_id.to_vec());
->>>>>>> 1d2afa7d
 
                     *response.body_mut() = Body::from(
                         json!({
                             "status": result.state,
-<<<<<<< HEAD
-                            "req_id": rqid,
-=======
                             "channel_sequence_number": result.channel_sequence_number,
->>>>>>> 1d2afa7d
                             "reason": result.reason
                         })
                         .to_string(),
@@ -172,40 +164,6 @@
                     let json_args: Value = serde_json::from_slice(body.as_slice()).unwrap();
                     info!("query interface args is {:?}", json_args);
                     let mut result: ResponseResult =
-<<<<<<< HEAD
-                        ResponseResult::format(false, HashValue::zero(), "fail".to_string());
-                    let transation_id = json_args.get("transation_id").unwrap().as_str().unwrap();
-                    let count_str = json_args.get("count").unwrap().as_str().unwrap();
-                    if transation_id.is_empty() {
-                        result.reason = "transation id is null".to_string();
-                    } else {
-                        //                        let count_str: String = form.remove("count").unwrap_or("0".to_string());
-                        let count = u32::from_str(&count_str).unwrap_or_default();
-
-                        let tid_byte_array: Vec<u8> = hex::decode(transation_id).unwrap();
-                        match node_internal
-                            .find_offchain_txn(HashValue::from_slice(&tid_byte_array).ok(), count)
-                        {
-                            Ok(msg_result) => {
-                                result.state = true;
-                                result.reason = "OK".to_string();
-                                let transation_vec: Vec<(
-                                    HashValue,
-                                    ChannelTransactionRequest,
-                                    u8,
-                                )> = msg_result;
-                                let mut trans: Vec<ChannelTransactionRequest> = Vec::new();
-                                for (_, request, _) in &transation_vec {
-                                    trans.push(request.clone());
-                                }
-                                result.transation_requests = Some(trans);
-                            }
-                            Err(e) => {
-                                result.reason = format!("Failed to execute request: {}", e);
-                            }
-                        };
-                    }
-=======
                         ResponseResult::format(false, 0, "fail".to_string());
                     let participant_address = json_args.get("address").unwrap().as_str().unwrap();
                     let participant_address =
@@ -230,7 +188,6 @@
                         }
                     };
 
->>>>>>> 1d2afa7d
                     *response.body_mut() = Body::from(
                         json!({
                             "status": result.state,
