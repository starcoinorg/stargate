--- conflicted
+++ resolved
@@ -2,10 +2,7 @@
 RockPaperScissors is a smart contract demo written with libra move ir (.mvir). Suppose you've successfully opened the channel according to the [gettingstarted document](../../gettingstarted.md).
 
 1. Deploy Module to Chain
-<<<<<<< HEAD
-=======
 
->>>>>>> 1d2afa7d
     In alice's cli
     ```
     dev dm demo/RockPaperScissors/module/rps.mvir
@@ -13,26 +10,18 @@
     ```
 
 2. Install Script to Node
-<<<<<<< HEAD
-    Change all {{starlab}} in demo/RockPaperScissors/scripts to alice's address,then in both cli execute
-=======
 
     Change all {{starlab}} in demo/RockPaperScissors/scripts to alice's address,
     then in alice cli execute
->>>>>>> 1d2afa7d
     ```
     dev ip demo/RockPaperScissors/scripts
 
     ```
-<<<<<<< HEAD
-
-=======
     then in bob cli execute
     ```
     dev ip demo/RockPaperScissors/scripts.csp
 
     ```
->>>>>>> 1d2afa7d
 3. Execute Scripts
 
      Alice plays with secret hand in her cli.
